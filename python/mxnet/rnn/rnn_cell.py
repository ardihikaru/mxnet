--- conflicted
+++ resolved
@@ -503,21 +503,12 @@
         self._bidirectional = bidirectional
         self._dropout = dropout
         self._get_next_state = get_next_state
-<<<<<<< HEAD
+        self._directions = ['l', 'r'] if bidirectional else ['l']
+
         if self._num_layers == 1 and self._dropout > 0:
             warnings.warn("FusedRNNCell only does dropout on internal layers, "
                           "not output layer. Setting dropout when num_layers=1 "
                           "has no effect", stacklevel=2)
-        if initializer is None:
-            initializer = init.Xavier(factor_type='in', magnitude=2.34)
-        if not isinstance(initializer, init.FusedRNN):
-            initializer = init.FusedRNN( # pylint: disable=redefined-variable-type
-                initializer, num_hidden, num_layers, mode, bidirectional, forget_bias)
-        self._parameter = self.params.get('parameters', init=initializer)
-
-=======
->>>>>>> 4abd4b75
-        self._directions = ['l', 'r'] if bidirectional else ['l']
 
         initializer = init.FusedRNN(None, num_hidden, num_layers, mode,
                                     bidirectional, forget_bias)
